--- conflicted
+++ resolved
@@ -46,17 +46,11 @@
 	PackagePrefix   string `long:"pkg-prefix" value-name:"PREFIX" description:"Prefix for import paths of generated module. By default, this is based on the output directory's location relativet o $GOPATH."`
 	ThriftRoot      string `long:"thrift-root" value-name:"DIR" description:"Directory whose descendants contain all Thrift files. The structure of the generated Go packages mirrors the paths to the Thrift files relative to this directory. By default, this is the deepest common ancestor directory of the Thrift files."`
 
-	NoRecurse bool         `long:"no-recurse" description:"Don't generate code for included Thrift files."`
-	YARPC     bool         `long:"yarpc" description:"Generate code for YARPC. Defaults to false."`
-	Plugins   plugin.Flags `long:"plugin" short:"p" value-name:"PLUGIN" description:"Code generation plugin for ThriftRW. This option may be provided multiple times to apply multiple plugins."`
-	// TODO(abg): Drop --yarpc flag
-
-<<<<<<< HEAD
+	NoRecurse         bool         `long:"no-recurse" description:"Don't generate code for included Thrift files."`
+	YARPC             bool         `long:"yarpc" description:"Generate code for YARPC. Defaults to false."`
 	Plugins           plugin.Flags `long:"plugin" short:"p" value-name:"PLUGIN" description:"Code generation plugin for ThriftRW. This option may be provided multiple times to apply multiple plugins."`
 	GeneratePluginAPI bool         `long:"generate-plugin-api" hidden:"true" description:"Generates code for the plugin API"`
-
-=======
->>>>>>> f37d4ed2
+	// TODO(abg): Drop --yarpc flag
 	// TODO(abg): Detailed help with examples of --thrift-root, --pkg-prefix,
 	// and --plugin
 
@@ -132,7 +126,7 @@
 		log.Fatal(err)
 	}
 
-	if opts.GeneratePluginAPI {
+	if gopts.GeneratePluginAPI {
 		pluginHandle = append(pluginHandle, pluginapigen.Handle)
 	}
 
